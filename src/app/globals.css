@tailwind base;
@tailwind components;
@tailwind utilities;

<<<<<<< HEAD
@custom-variant dark (&:is(.dark *));

@theme inline {
  --color-background: var(--background);
  --color-foreground: var(--foreground);
  --font-sans: var(--font-inter);
  --font-mono: ui-monospace, SFMono-Regular, "SF Mono", monospace;
  --color-sidebar-ring: var(--sidebar-ring);
  --color-sidebar-border: var(--sidebar-border);
  --color-sidebar-accent-foreground: var(--sidebar-accent-foreground);
  --color-sidebar-accent: var(--sidebar-accent);
  --color-sidebar-primary-foreground: var(--sidebar-primary-foreground);
  --color-sidebar-primary: var(--sidebar-primary);
  --color-sidebar-foreground: var(--sidebar-foreground);
  --color-sidebar: var(--sidebar);
  --color-chart-5: var(--chart-5);
  --color-chart-4: var(--chart-4);
  --color-chart-3: var(--chart-3);
  --color-chart-2: var(--chart-2);
  --color-chart-1: var(--chart-1);
  --color-ring: var(--ring);
  --color-input: var(--input);
  --color-border: var(--border);
  --color-destructive: var(--destructive);
  --color-accent-foreground: var(--accent-foreground);
  --color-accent: var(--accent);
  --color-muted-foreground: var(--muted-foreground);
  --color-muted: var(--muted);
  --color-secondary-foreground: var(--secondary-foreground);
  --color-secondary: var(--secondary);
  --color-primary-foreground: var(--primary-foreground);
  --color-primary: var(--primary);
  --color-popover-foreground: var(--popover-foreground);
  --color-popover: var(--popover);
  --color-card-foreground: var(--card-foreground);
  --color-card: var(--card);
  --radius-sm: calc(var(--radius) - 4px);
  --radius-md: calc(var(--radius) - 2px);
  --radius-lg: var(--radius);
  --radius-xl: calc(var(--radius) + 4px);
}

:root {
  --radius: 0.625rem;
  --background: oklch(1 0 0);
  --foreground: oklch(0.145 0 0);
  --card: oklch(1 0 0);
  --card-foreground: oklch(0.145 0 0);
  --popover: oklch(1 0 0);
  --popover-foreground: oklch(0.145 0 0);
  --primary: oklch(0.205 0 0);
  --primary-foreground: oklch(0.985 0 0);
  --secondary: oklch(0.97 0 0);
  --secondary-foreground: oklch(0.205 0 0);
  --muted: oklch(0.97 0 0);
  --muted-foreground: oklch(0.556 0 0);
  --accent: oklch(0.97 0 0);
  --accent-foreground: oklch(0.205 0 0);
  --destructive: oklch(0.577 0.245 27.325);
  --border: oklch(0.922 0 0);
  --input: oklch(0.922 0 0);
  --ring: oklch(0.708 0 0);
  --chart-1: oklch(0.646 0.222 41.116);
  --chart-2: oklch(0.6 0.118 184.704);
  --chart-3: oklch(0.398 0.07 227.392);
  --chart-4: oklch(0.828 0.189 84.429);
  --chart-5: oklch(0.769 0.188 70.08);
  --sidebar: oklch(0.985 0 0);
  --sidebar-foreground: oklch(0.145 0 0);
  --sidebar-primary: oklch(0.205 0 0);
  --sidebar-primary-foreground: oklch(0.985 0 0);
  --sidebar-accent: oklch(0.97 0 0);
  --sidebar-accent-foreground: oklch(0.205 0 0);
  --sidebar-border: oklch(0.922 0 0);
  --sidebar-ring: oklch(0.708 0 0);
}
=======
@layer base {
  :root {
    --background: 0 0% 100%;
    --foreground: 240 10% 3.9%;
    --card: 0 0% 100%;
    --card-foreground: 240 10% 3.9%;
    --popover: 0 0% 100%;
    --popover-foreground: 240 10% 3.9%;
    --primary: 240 9% 9%;
    --primary-foreground: 0 0% 98%;
    --secondary: 240 4.8% 95.9%;
    --secondary-foreground: 240 5.9% 10%;
    --muted: 240 4.8% 95.9%;
    --muted-foreground: 240 3.8% 46.1%;
    --accent: 240 4.8% 95.9%;
    --accent-foreground: 240 5.9% 10%;
    --destructive: 0 84.2% 60.2%;
    --destructive-foreground: 0 0% 98%;
    --border: 240 5.9% 90%;
    --input: 240 5.9% 90%;
    --ring: 240 10% 3.9%;
    --chart-1: 12 76% 61%;
    --chart-2: 173 58% 39%;
    --chart-3: 197 37% 24%;
    --chart-4: 43 74% 66%;
    --chart-5: 27 87% 67%;
    --radius: 0.5rem;
  }
>>>>>>> 885c8779

  .dark {
    --background: 240 10% 3.9%;
    --foreground: 0 0% 98%;
    --card: 240 10% 3.9%;
    --card-foreground: 0 0% 98%;
    --popover: 240 10% 3.9%;
    --popover-foreground: 0 0% 98%;
    --primary: 0 0% 98%;
    --primary-foreground: 240 5.9% 10%;
    --secondary: 240 3.7% 15.9%;
    --secondary-foreground: 0 0% 98%;
    --muted: 240 3.7% 15.9%;
    --muted-foreground: 240 5% 64.9%;
    --accent: 240 3.7% 15.9%;
    --accent-foreground: 0 0% 98%;
    --destructive: 0 62.8% 30.6%;
    --destructive-foreground: 0 0% 98%;
    --border: 240 3.7% 15.9%;
    --input: 240 3.7% 15.9%;
    --ring: 240 4.9% 83.9%;
    --chart-1: 220 70% 50%;
    --chart-2: 160 60% 45%;
    --chart-3: 30 80% 55%;
    --chart-4: 280 65% 60%;
    --chart-5: 340 75% 55%;
  }
}

@layer base {
  * {
    @apply border-border;
  }
  body {
    @apply bg-background text-foreground;
  }
}

/* Loading animations */
@keyframes spin {
  to {
    transform: rotate(360deg);
  }
}

.animate-spin {
  animation: spin 1s linear infinite;
}

/* Pulse animation for loading states */
@keyframes pulse {
  0%, 100% {
    opacity: 1;
  }
  50% {
    opacity: 0.5;
  }
}

.animate-pulse {
  animation: pulse 2s cubic-bezier(0.4, 0, 0.6, 1) infinite;
}

/* Custom scroll bars */
::-webkit-scrollbar {
  width: 8px;
  height: 8px;
}

::-webkit-scrollbar-track {
  background: hsl(var(--muted));
}

::-webkit-scrollbar-thumb {
  background: hsl(var(--border));
  border-radius: 4px;
}

::-webkit-scrollbar-thumb:hover {
  background: hsl(var(--muted-foreground));
}

/* Focus styles for accessibility */
.focus-visible:focus-visible {
  outline: 2px solid hsl(var(--ring));
  outline-offset: 2px;
}<|MERGE_RESOLUTION|>--- conflicted
+++ resolved
@@ -2,84 +2,6 @@
 @tailwind components;
 @tailwind utilities;
 
-<<<<<<< HEAD
-@custom-variant dark (&:is(.dark *));
-
-@theme inline {
-  --color-background: var(--background);
-  --color-foreground: var(--foreground);
-  --font-sans: var(--font-inter);
-  --font-mono: ui-monospace, SFMono-Regular, "SF Mono", monospace;
-  --color-sidebar-ring: var(--sidebar-ring);
-  --color-sidebar-border: var(--sidebar-border);
-  --color-sidebar-accent-foreground: var(--sidebar-accent-foreground);
-  --color-sidebar-accent: var(--sidebar-accent);
-  --color-sidebar-primary-foreground: var(--sidebar-primary-foreground);
-  --color-sidebar-primary: var(--sidebar-primary);
-  --color-sidebar-foreground: var(--sidebar-foreground);
-  --color-sidebar: var(--sidebar);
-  --color-chart-5: var(--chart-5);
-  --color-chart-4: var(--chart-4);
-  --color-chart-3: var(--chart-3);
-  --color-chart-2: var(--chart-2);
-  --color-chart-1: var(--chart-1);
-  --color-ring: var(--ring);
-  --color-input: var(--input);
-  --color-border: var(--border);
-  --color-destructive: var(--destructive);
-  --color-accent-foreground: var(--accent-foreground);
-  --color-accent: var(--accent);
-  --color-muted-foreground: var(--muted-foreground);
-  --color-muted: var(--muted);
-  --color-secondary-foreground: var(--secondary-foreground);
-  --color-secondary: var(--secondary);
-  --color-primary-foreground: var(--primary-foreground);
-  --color-primary: var(--primary);
-  --color-popover-foreground: var(--popover-foreground);
-  --color-popover: var(--popover);
-  --color-card-foreground: var(--card-foreground);
-  --color-card: var(--card);
-  --radius-sm: calc(var(--radius) - 4px);
-  --radius-md: calc(var(--radius) - 2px);
-  --radius-lg: var(--radius);
-  --radius-xl: calc(var(--radius) + 4px);
-}
-
-:root {
-  --radius: 0.625rem;
-  --background: oklch(1 0 0);
-  --foreground: oklch(0.145 0 0);
-  --card: oklch(1 0 0);
-  --card-foreground: oklch(0.145 0 0);
-  --popover: oklch(1 0 0);
-  --popover-foreground: oklch(0.145 0 0);
-  --primary: oklch(0.205 0 0);
-  --primary-foreground: oklch(0.985 0 0);
-  --secondary: oklch(0.97 0 0);
-  --secondary-foreground: oklch(0.205 0 0);
-  --muted: oklch(0.97 0 0);
-  --muted-foreground: oklch(0.556 0 0);
-  --accent: oklch(0.97 0 0);
-  --accent-foreground: oklch(0.205 0 0);
-  --destructive: oklch(0.577 0.245 27.325);
-  --border: oklch(0.922 0 0);
-  --input: oklch(0.922 0 0);
-  --ring: oklch(0.708 0 0);
-  --chart-1: oklch(0.646 0.222 41.116);
-  --chart-2: oklch(0.6 0.118 184.704);
-  --chart-3: oklch(0.398 0.07 227.392);
-  --chart-4: oklch(0.828 0.189 84.429);
-  --chart-5: oklch(0.769 0.188 70.08);
-  --sidebar: oklch(0.985 0 0);
-  --sidebar-foreground: oklch(0.145 0 0);
-  --sidebar-primary: oklch(0.205 0 0);
-  --sidebar-primary-foreground: oklch(0.985 0 0);
-  --sidebar-accent: oklch(0.97 0 0);
-  --sidebar-accent-foreground: oklch(0.205 0 0);
-  --sidebar-border: oklch(0.922 0 0);
-  --sidebar-ring: oklch(0.708 0 0);
-}
-=======
 @layer base {
   :root {
     --background: 0 0% 100%;
@@ -108,7 +30,6 @@
     --chart-5: 27 87% 67%;
     --radius: 0.5rem;
   }
->>>>>>> 885c8779
 
   .dark {
     --background: 240 10% 3.9%;
